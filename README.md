# SMTPX – Ultimate SMTP User Enumeration Tool
SMTPX is a fast, accurate, and stealthy SMTP user enumeration tool. Outperforms all traditional SMTP enumeration scripts.

---

## Features

- ✅ Multi-method enumeration: `VRFY`, `EXPN`, `RCPT TO`
- ✅ Supports single user or bulk user lists
- ✅ Optional domain appending for emails
- ✅ Automatic retries for failed connections
- ✅ Multithreaded for speed and efficiency
- ✅ Live Rich console UI with progress bars
- ✅ Verbose and debug modes for maximum insight
- ✅ Accurately detects valid users even with ambiguous SMTP responses
- ✅ Handles timeouts, connection errors, and tricky server responses

> ⚡ **SMTPX beats standard tools like `smtp-user-enum`, both in speed and accuracy.**


## Installation

```bash
git clone https://github.com/yourusername/SMTPX.git
cd SMTPX
```

<<<<<<< HEAD
#### Requirements
=======
## Requirements
For SMTPX, the only external dependency the tool uses is `Rich` for the console output.
```bash
>>>>>>> fdddf535
- Python 3.8+
- Rich
```

<<<<<<< HEAD
#### Usage:
```bash
python3 smtpx.py -t <SMTP_SERVER> [options]
```

#### Options:
=======
## Usage:
```bash
python3  -t <SMTP_SERVER> [options]
```

### Options:
>>>>>>> fdddf535
```bash
-t, --target	Target SMTP server (required)
-U, --userlist	Path to a file containing usernames
-u, --user	Single username to test
-M, --method	Enumeration method: VRFY (default), EXPN, RCPT
-f, --from-addr	MAIL FROM address (used in RCPT mode, default: user@example.com)
-D, --domain	Domain to append to usernames
-p, --port	SMTP port (default: 25)
-T, --threads	Number of threads (default: 5)
-w, --wait	Timeout in seconds (default: 10)
-v, --verbose	Verbose output
-d, --debug	Debug output for troubleshooting
-h, --help	Show help message
```

### Examples
#### Single user check
```bash
python3 smtpx.py -t smtp.example.com -u alice -M VRFY
```

#### Bulk userlist
```bash
python3 smtpx.py -t smtp.example.com -U userlist.txt -M RCPT -f attacker@example.com -D example.com -T 10
```

#### Verbose + Debug mode
```bash
python3 smtpx.py -t smtp.example.com -U userlist.txt -v -d
```<|MERGE_RESOLUTION|>--- conflicted
+++ resolved
@@ -25,32 +25,17 @@
 cd SMTPX
 ```
 
-<<<<<<< HEAD
 #### Requirements
-=======
-## Requirements
-For SMTPX, the only external dependency the tool uses is `Rich` for the console output.
-```bash
->>>>>>> fdddf535
 - Python 3.8+
 - Rich
 ```
 
-<<<<<<< HEAD
 #### Usage:
 ```bash
 python3 smtpx.py -t <SMTP_SERVER> [options]
 ```
 
 #### Options:
-=======
-## Usage:
-```bash
-python3  -t <SMTP_SERVER> [options]
-```
-
-### Options:
->>>>>>> fdddf535
 ```bash
 -t, --target	Target SMTP server (required)
 -U, --userlist	Path to a file containing usernames
